# RFD Hot Deals Discord Bot

A brief overview of the bot's purpose (scrapes RFD Hot Deals RSS, posts new deals to Discord via webhook) and its Google Cloud Run architecture.

## Features

*   Monitors RFD Hot Deals RSS feed.
*   Identifies new deals using Firestore for state management.
*   Extracts deal title, RFD link, author, published date, and attempts to find a direct item link.
*   Filters out "Sponsored" posts.
*   Includes a stub for future province-based filtering.
*   Formats deals as rich Discord embeds.
*   Sends notifications to a configurable Discord webhook.
*   Designed for lightweight, serverless deployment on Google Cloud Run (free tier).
*   Robust error handling and logging to Google Cloud Logging.

## Simplified Architecture

The bot operates with a simple, serverless architecture on Google Cloud:

*   **Cloud Scheduler:** Triggers the bot every minute (or as configured).
*   **Cloud Run:** Hosts the Go application. When triggered, it:
    1.  Fetches the latest deals from the RFD Hot Deals RSS feed.
    2.  Checks Firestore to determine which deals are new since the last run.
    3.  Processes new deals (extracts info, filters, formats).
    4.  Sends formatted deal notifications to the configured Discord webhook.
    5.  Updates Firestore with the timestamp of the last processed deal.
*   **Firestore:** Stores the timestamp of the last successfully processed deal, ensuring deals are not sent multiple times.

```mermaid
<<<<<<< HEAD
graph TD;
    A[Cloud Scheduler every minute] --> B[Cloud Run: Go Application]
    B --> C[Fetch RFD RSS Feed]
    C --> D[Check Firestore for last processed deal]
    D --> E[Identify new deals]
    E --> F[Process & Format Deals]
    F --> G[Send to Discord Webhook]
    G --> H[Update Firestore with new last processed deal timestamp]
    B --> I[Firestore (Stores last_processed_deal timestamp)]
    I --> B
=======
graph LR
    A[Cloud Scheduler: Runs every minute] --> B(Cloud Run: Go Application)
    B --> C{Fetch RFD RSS Feed}
    C --> D{Check Firestore for last processed deal}
    D --> E{Identify new deals}
    E --> F{Process & Format Deals}
    F --> G[Send to Discord Webhook]
    G --> H{Update Firestore with new last processed deal timestamp}
    B <--> I[Firestore: Stores last_processed_deal timestamp]
>>>>>>> 45f5c73f
```

## Local Development

### Clone Repository

```bash
git clone https://your-repository-url/rfd-discord-bot.git
cd rfd-discord-bot
```
*(Replace `https://your-repository-url/rfd-discord-bot.git` with the actual URL of your repository)*

### Environment Setup (Go)

1.  **Install Go:** Download and install Go from the [official Go download page](https://golang.org/dl/).
2.  **Navigate to Directory:** Open your terminal and navigate to the cloned `rfd-discord-bot` directory.
    ```bash
    cd path/to/rfd-discord-bot
    ```
3.  **Install Dependencies:** Run the following command to download and install the necessary Go modules:
    ```bash
    go mod tidy
    ```

### Environment Variables for Local Testing

The application requires the following environment variables to run locally:

*   `GOOGLE_CLOUD_PROJECT`: Your Google Cloud Project ID.
*   `DISCORD_WEBHOOK_URL`: The Discord webhook URL where notifications will be sent.

It's recommended to create a `.env` file in the project root to store these variables. This file is included in `.gitignore` to prevent accidental commits of sensitive information.

**Create `.env` file:**
```bash
# .env
export GOOGLE_CLOUD_PROJECT="your-gcp-project-id"
export DISCORD_WEBHOOK_URL="your-discord-webhook-url"
```
Replace `"your-gcp-project-id"` and `"your-discord-webhook-url"` with your actual values.

**Load Environment Variables:**
Before running the application, source the `.env` file:
```bash
source .env
```
Alternatively, you can set these variables directly in your shell session:
```bash
export GOOGLE_CLOUD_PROJECT="your-gcp-project-id"
export DISCORD_WEBHOOK_URL="your-discord-webhook-url"
```

### Running Locally

Once the environment variables are set, you can run the application using:
```bash
go run main.go
```
Or, if all your Go files are in the `main` package and in the root directory:
```bash
go run .
```
This will start an HTTP server, typically on port `8080` (or the port specified by the `PORT` environment variable, which Cloud Run sets automatically).

To test the handler locally, you can send a GET request to `http://localhost:8080/` (or the specific path your handler listens on, if different) using a tool like `curl` or your web browser.
```bash
curl http://localhost:8080/
```
Note: While you can trigger it via HTTP locally, in the deployed Google Cloud environment, the primary trigger is Cloud Scheduler.

## Google Cloud Deployment (Detailed & Hand-holding)

These instructions will guide you through deploying the bot to Google Cloud Run.

### Prerequisites

1.  **Google Cloud Project:** You need an active Google Cloud Project. If you don't have one, create one at the [Google Cloud Console](https://console.cloud.google.com/).
2.  **`gcloud` CLI:** Install and initialize the Google Cloud CLI.
    *   Installation instructions: [Google Cloud SDK](https://cloud.google.com/sdk/docs/install)
    *   Authenticate and set your project:
        ```bash
        gcloud auth login
        gcloud config set project YOUR_PROJECT_ID
        ```
        Replace `YOUR_PROJECT_ID` with your actual project ID.

### Enable APIs

The bot requires several Google Cloud APIs to be enabled for your project:
*   Cloud Run API: For deploying and running the serverless application.
*   Cloud Firestore API: For database storage.
*   Cloud Scheduler API: For triggering the bot periodically.

Enable them using the following `gcloud` command:
```bash
gcloud services enable run.googleapis.com firestore.googleapis.com cloudscheduler.googleapis.com --project YOUR_PROJECT_ID
```
Replace `YOUR_PROJECT_ID` with your project ID.

### Create Firestore Instance

1.  Go to the [Firestore section](https://console.cloud.google.com/firestore) in the Google Cloud Console.
2.  If prompted, click **"Select Native Mode"** for your database.
3.  Choose a **location** for your Firestore database (e.g., `nam5 (United States)` or a region close to you/your users). This choice is permanent.
4.  Click **"Create Database"**.

The bot will automatically create the necessary collection (`bot_state`) and document (`last_processed_deal`) within Firestore when it runs for the first time.

### Configure Discord Webhook URL (as Environment Variable)

The `DISCORD_WEBHOOK_URL` is a sensitive piece of information and should be passed to the Cloud Run service as an environment variable during deployment.

**CRITICAL: DO NOT COMMIT THE ACTUAL WEBHOOK URL TO YOUR CODE REPOSITORY.**

You will provide this URL in the deployment command below.

### Deploy Cloud Run Service

Navigate to your project's root directory (`rfd-discord-bot`) in your terminal. Run the following command to deploy the service:

```bash
gcloud run deploy rfd-discord-bot \
    --source . \
    --platform managed \
    --region YOUR_CHOSEN_REGION \
    --allow-unauthenticated \
    --set-env-vars GOOGLE_CLOUD_PROJECT=YOUR_PROJECT_ID,DISCORD_WEBHOOK_URL=YOUR_DISCORD_WEBHOOK_URL \
    --project YOUR_PROJECT_ID
```

**Explanation of placeholders:**
*   `YOUR_CHOSEN_REGION`: The Google Cloud region where you want to deploy your service (e.g., `us-central1`, `europe-west1`). Choose a region that supports Cloud Run and Firestore, and ideally is close to your users or the RFD servers.
*   `YOUR_PROJECT_ID`: Your Google Cloud Project ID.
*   `YOUR_DISCORD_WEBHOOK_URL`: Your actual Discord webhook URL. **Remember to replace this placeholder with your real URL when running the command.**

**Notes on the command:**
*   `--source .`: Tells Cloud Run to build and deploy the code from the current directory.
*   `--platform managed`: Specifies using the fully managed Cloud Run environment.
*   `--allow-unauthenticated`: This makes your Cloud Run service publicly accessible. This is used here to allow Cloud Scheduler to invoke it easily without complex authentication setup for this simple use case. For sensitive services, you should use IAM-based invocation (i.e., remove this flag and configure IAM permissions for Cloud Scheduler to invoke the service).
*   `--set-env-vars`: Sets environment variables for the Cloud Run service.

After the deployment is successful, the command will output the **Service URL**. Copy this URL, as you'll need it for setting up Cloud Scheduler.

### Set up Cloud Scheduler

Cloud Scheduler will periodically trigger your Cloud Run service to check for new deals.

You can create a Cloud Scheduler job via the GCP Console or using `gcloud`.

**Using `gcloud` (Recommended):**
```bash
gcloud scheduler jobs create http rfd-bot-trigger \
    --schedule="*/5 * * * *" \
    --uri=YOUR_CLOUD_RUN_SERVICE_URL \
    --http-method=GET \
    --time-zone="America/Toronto" \
    --description="Triggers the RFD Discord Bot every 5 minutes" \
    --project YOUR_PROJECT_ID
```

**Explanation:**
*   `rfd-bot-trigger`: A name for your scheduler job.
*   `--schedule="*/5 * * * *"`: Sets the job to run every 5 minutes using cron syntax. You can adjust this (e.g., `* * * * *` for every minute, but be mindful of RSS feed politeness and potential rate limits).
*   `--uri=YOUR_CLOUD_RUN_SERVICE_URL`: **Replace this with the Service URL** you obtained after deploying your Cloud Run service.
*   `--http-method=GET`: The HTTP method to use. `GET` is fine for this bot's main handler.
*   `--time-zone="America/Toronto"`: Set this to your preferred timezone. This affects how the schedule is interpreted.
*   `--project YOUR_PROJECT_ID`: Your Google Cloud Project ID.

**Using GCP Console:**
1.  Go to [Cloud Scheduler](https://console.cloud.google.com/cloudscheduler) in the GCP Console.
2.  Click **"Create Job"**.
3.  Configure the job:
    *   **Name:** e.g., `rfd-bot-trigger`
    *   **Region:** Choose a region for the scheduler job.
    *   **Description:** (Optional) e.g., "Triggers RFD Discord Bot"
    *   **Frequency:** Enter the cron schedule (e.g., `*/5 * * * *` for every 5 minutes).
    *   **Timezone:** Select your timezone (e.g., `America/Toronto`).
    *   **Target type:** HTTP
    *   **URL:** Paste the Cloud Run **Service URL**.
    *   **HTTP Method:** GET (or POST, depending on your handler; GET is fine here).
    *   **Auth header:** Select "None" (because we used `--allow-unauthenticated` for Cloud Run). If you deployed a private service, you'd configure OIDC or OAuth here.
4.  Click **"Create"**.

### Configure IAM Permissions

Proper IAM permissions ensure your Cloud services can interact securely.

**1. Cloud Run Service Account to Firestore:**
The Cloud Run service needs permission to read from and write to Firestore.
*   **Find Service Account:** When you deploy a Cloud Run service, it uses a service account. By default, this is the Compute Engine default service account (`PROJECT_NUMBER-compute@developer.gserviceaccount.com`). You can see the exact service account used in the Cloud Run service details page in the GCP Console, under the "Security" or "Details" tab.
*   **Grant Role:** Grant this service account the "Cloud Datastore User" role (which includes Firestore permissions) or the more specific "Firestore User" (`roles/firestore.user`) role.

```bash
gcloud projects add-iam-policy-binding YOUR_PROJECT_ID \
    --member="serviceAccount:YOUR_CLOUD_RUN_SERVICE_ACCOUNT_EMAIL" \
    --role="roles/datastore.user"
```
Replace `YOUR_PROJECT_ID` with your project ID and `YOUR_CLOUD_RUN_SERVICE_ACCOUNT_EMAIL` with the email of the service account your Cloud Run service uses.

**2. Cloud Scheduler Service Account to Invoke Cloud Run:**
*   If you used `--allow-unauthenticated` when deploying your Cloud Run service, this step is **generally not needed** for the invocation itself, as the service is public.
*   However, if you deploy your Cloud Run service as private (by omitting `--allow-unauthenticated`), the Cloud Scheduler service account needs permission to invoke it.
*   Cloud Scheduler jobs run under a service account. By default, this is the App Engine default service account (`YOUR_PROJECT_ID@appspot.gserviceaccount.com`). If you use a custom service account for Scheduler, ensure it has the "Cloud Run Invoker" (`roles/run.invoker`) role for your Cloud Run service.

For a private service, the command would look like:
```bash
# Example for a private service - not strictly needed if --allow-unauthenticated was used
gcloud run services add-iam-policy-binding rfd-discord-bot \
    --member="serviceAccount:YOUR_SCHEDULER_SERVICE_ACCOUNT_EMAIL" \
    --role="roles/run.invoker" \
    --region=YOUR_CHOSEN_REGION \
    --platform=managed \
    --project=YOUR_PROJECT_ID
```
Replace placeholders accordingly. For simplicity with `--allow-unauthenticated`, this is more of an FYI.

## Usage

Once deployed and Cloud Scheduler is active (it might take a minute for the first scheduled run after creation), the bot runs automatically. New deals from the RFD Hot Deals RSS feed will be processed and posted to your configured Discord channel.

## Error Logging & Alerting

### Cloud Logging

All standard output from your Go application (e.g., using `log.Printf`, `fmt.Println`) when running on Cloud Run is automatically captured by [Google Cloud Logging](https://console.cloud.google.com/logs/viewer).

To view logs:
1.  Go to the GCP Console.
2.  Navigate to "Logging" > "Logs Explorer".
3.  You can filter logs by your Cloud Run service name:
    *   In the query builder, select "Cloud Run Revision" as the resource type.
    *   Then select your service name (`rfd-discord-bot`) and revision.

This is the primary place to check for errors or operational messages from your bot.

### Critical Alerts (How to Set Up)

For proactive monitoring, you can set up alerts in [Google Cloud Monitoring](https://console.cloud.google.com/monitoring) for critical errors.

1.  **Navigate to Alerting:** In the GCP Console, go to "Monitoring" > "Alerting".
2.  **Create Log-Based Metrics (Optional but Recommended for Specific Errors):**
    *   Go to "Logging" > "Log-based Metrics".
    *   Click "Create Metric".
    *   Define a filter for specific error messages you want to track (e.g., `resource.type="cloud_run_revision" AND resource.labels.service_name="rfd-discord-bot" AND severity=ERROR AND textPayload:"Failed to fetch RSS feed"`).
    *   Give the metric a name (e.g., `rfd-bot-rss-fetch-errors`).
3.  **Create an Alert Policy:**
    *   In "Monitoring" > "Alerting", click "+ Create Policy".
    *   **Add Condition:**
        *   Select the metric you want to alert on. This could be a general error count for your Cloud Run service or a specific log-based metric you created.
        *   For example, to alert on any error logs from your service:
            *   Target: `Cloud Run Revision` > `Log Entries`
            *   Filter for your service and `severity=ERROR`.
            *   Configure the condition (e.g., "Alert if count of error logs > 0 in 5 minutes").
        *   If using a log-based metric:
            *   Target: Search for your custom log-based metric name.
            *   Configure the condition (e.g., "Alert if value of metric > 0 for 5 minutes").
    *   **Notifications:**
        *   Choose or create notification channels (e.g., Email, SMS, PagerDuty, Slack via Pub/Sub).
    *   **Name and Save:** Give your alert policy a descriptive name.

**Specific Error Types to Consider Alerting On:**
*   Persistent "Failed to fetch RSS feed" errors.
*   "Discord webhook failed" errors (could indicate an invalid URL or Discord API issues).
*   "Firestore operation error" (read/write failures).
*   Any unhandled panics or critical errors logged by the application.

Cloud Logging automatically manages log retention according to configured policies.

## Troubleshooting

### Common Issues

*   **Deals Not Appearing in Discord:**
    1.  **Check Cloud Scheduler:** Go to Cloud Scheduler in the GCP Console. Verify the job (`rfd-bot-trigger`) status. Look at "Last run" and "Result". If it's failing, check its logs.
    2.  **Check Cloud Run Logs:** Go to Cloud Logging and filter for your `rfd-discord-bot` service. Look for any errors related to RSS fetching, Firestore operations, or sending messages to Discord.
    3.  **Discord Webhook URL:** Ensure the `DISCORD_WEBHOOK_URL` environment variable in your Cloud Run service configuration is correct and the webhook is still valid in Discord.
    4.  **Firestore Data:** Check Firestore to see if the `last_processed_deal` document in the `bot_state` collection is being updated. If it's stuck, it might indicate an issue processing a specific deal.

*   **Authentication/Permission Errors in Logs:**
    1.  **Cloud Run to Firestore:** Double-check that the Cloud Run service's service account has the "Cloud Datastore User" (or "Firestore User") role.
    2.  **Cloud Scheduler to Cloud Run (for private services):** If your service is private, ensure the Scheduler's service account has "Cloud Run Invoker" permission. (Not applicable if `--allow-unauthenticated` was used).

*   **Incorrect Environment Variables:**
    *   Verify `GOOGLE_CLOUD_PROJECT` and `DISCORD_WEBHOOK_URL` are correctly set in the Cloud Run service's environment variables (check the "Revisions" tab of your service in Cloud Run, select the active revision, and look at "Variables").

### How to Diagnose

1.  **Start with Cloud Logging:** This is your most important tool. Filter by your Cloud Run service (`rfd-discord-bot`). Look for `ERROR` or `CRITICAL` severity logs.
2.  **Check Cloud Scheduler Job Status:** Ensure the job is running successfully and on schedule.
3.  **Test Cloud Run Endpoint Manually:** You can try to invoke your Cloud Run service URL directly from your browser or `curl` to see if it responds or logs any immediate errors.
4.  **Examine Firestore Data:** Look at the `bot_state/last_processed_deal` document in Firestore to understand what the bot last processed.

---

This README provides a comprehensive guide for developers to understand, set up, deploy, and manage the RFD Hot Deals Discord Bot on Google Cloud.<|MERGE_RESOLUTION|>--- conflicted
+++ resolved
@@ -28,18 +28,6 @@
 *   **Firestore:** Stores the timestamp of the last successfully processed deal, ensuring deals are not sent multiple times.
 
 ```mermaid
-<<<<<<< HEAD
-graph TD;
-    A[Cloud Scheduler every minute] --> B[Cloud Run: Go Application]
-    B --> C[Fetch RFD RSS Feed]
-    C --> D[Check Firestore for last processed deal]
-    D --> E[Identify new deals]
-    E --> F[Process & Format Deals]
-    F --> G[Send to Discord Webhook]
-    G --> H[Update Firestore with new last processed deal timestamp]
-    B --> I[Firestore (Stores last_processed_deal timestamp)]
-    I --> B
-=======
 graph LR
     A[Cloud Scheduler: Runs every minute] --> B(Cloud Run: Go Application)
     B --> C{Fetch RFD RSS Feed}
@@ -49,7 +37,6 @@
     F --> G[Send to Discord Webhook]
     G --> H{Update Firestore with new last processed deal timestamp}
     B <--> I[Firestore: Stores last_processed_deal timestamp]
->>>>>>> 45f5c73f
 ```
 
 ## Local Development
